name: Deploy 

on:
  pull_request:
    branches:
      - 'stable'
  push:
    branches:
      - 'stable'
      
 
jobs:
  test:
  # Making sure this really is...well stable. Deploying a faulty version would be fatal
    name: End 2 End Tests
    runs-on: ubuntu-latest
    steps:
      - uses: actions/checkout@v2
      - uses: actions/setup-node@v2
        with:
          node-version: 14
    
     # setup env
      - name: create env
        run: 'echo "$ENV_VALUES" > .env'
        shell: bash
        env:
          ENV_VALUES: ${{secrets.PIPELINE_ENV}}
        
      - name: node modules
        run: 'npm i'
    
      # run unit tests    
      - name: end 2 end tests
        run: npm run test:e2e
        
  docker-push:
    name: Push to docker hub
    runs-on: ubuntu-latest
    needs: [test]
    env:
      REPO: ${{secrets.DOCKER_REPO}}
    steps:
      - uses: actions/checkout@v2
      - uses: actions/setup-node@v2
        
      - name: create deploy env
        run: 'echo "$ENV_VALUES" > .env'
        shell: bash
        env:
          ENV_VALUES: ${{secrets.DEPLOY_ENV}}
        
      - name: docker hub login
        run: docker login -u ${{ secrets.DOCKER_USER }} 
             -p ${{ secrets.DOCKER_PASS }}
        
      - name: build Docker image
        run: docker build -t $REPO:latest -t $REPO:${GITHUB_SHA::8} .

      - name: Publish docker image
        run: docker push $REPO

  redeploy:
      name: Call redeploy webhook
      runs-on: ubuntu-latest
      needs: [docker-push]
      steps:
        - name: Deploy docker container webhook
          uses: joelwmale/webhook-action@master
          env:
<<<<<<< HEAD
            WEBHOOK_URL: ${{ secrets.DEPLOY_WEBHOOK  }}

    
=======
            WEBHOOK_URL: ${{ secrets.DEPLOY_WEBHOOK  }}
>>>>>>> 24726030
<|MERGE_RESOLUTION|>--- conflicted
+++ resolved
@@ -1,77 +1,70 @@
-name: Deploy 
+name: Deploy
 
 on:
-  pull_request:
-    branches:
-      - 'stable'
-  push:
-    branches:
-      - 'stable'
-      
- 
+    pull_request:
+        branches:
+            - 'stable'
+    push:
+        branches:
+            - 'stable'
+
 jobs:
-  test:
-  # Making sure this really is...well stable. Deploying a faulty version would be fatal
-    name: End 2 End Tests
-    runs-on: ubuntu-latest
-    steps:
-      - uses: actions/checkout@v2
-      - uses: actions/setup-node@v2
-        with:
-          node-version: 14
-    
-     # setup env
-      - name: create env
-        run: 'echo "$ENV_VALUES" > .env'
-        shell: bash
+    test:
+        # Making sure this really is...well stable. Deploying a faulty version would be fatal
+        name: End 2 End Tests
+        runs-on: ubuntu-latest
+        steps:
+            - uses: actions/checkout@v2
+            - uses: actions/setup-node@v2
+              with:
+                  node-version: 14
+
+            # setup env
+            - name: create env
+              run: 'echo "$ENV_VALUES" > .env'
+              shell: bash
+              env:
+                  ENV_VALUES: ${{secrets.PIPELINE_ENV}}
+
+            - name: node modules
+              run: 'npm i'
+
+            # run unit tests
+            - name: end 2 end tests
+              run: npm run test:e2e
+
+    docker-push:
+        name: Push to docker hub
+        runs-on: ubuntu-latest
+        needs: [test]
         env:
-          ENV_VALUES: ${{secrets.PIPELINE_ENV}}
-        
-      - name: node modules
-        run: 'npm i'
-    
-      # run unit tests    
-      - name: end 2 end tests
-        run: npm run test:e2e
-        
-  docker-push:
-    name: Push to docker hub
-    runs-on: ubuntu-latest
-    needs: [test]
-    env:
-      REPO: ${{secrets.DOCKER_REPO}}
-    steps:
-      - uses: actions/checkout@v2
-      - uses: actions/setup-node@v2
-        
-      - name: create deploy env
-        run: 'echo "$ENV_VALUES" > .env'
-        shell: bash
-        env:
-          ENV_VALUES: ${{secrets.DEPLOY_ENV}}
-        
-      - name: docker hub login
-        run: docker login -u ${{ secrets.DOCKER_USER }} 
-             -p ${{ secrets.DOCKER_PASS }}
-        
-      - name: build Docker image
-        run: docker build -t $REPO:latest -t $REPO:${GITHUB_SHA::8} .
+            REPO: ${{secrets.DOCKER_REPO}}
+        steps:
+            - uses: actions/checkout@v2
+            - uses: actions/setup-node@v2
 
-      - name: Publish docker image
-        run: docker push $REPO
+            - name: create deploy env
+              run: 'echo "$ENV_VALUES" > .env'
+              shell: bash
+              env:
+                  ENV_VALUES: ${{secrets.DEPLOY_ENV}}
 
-  redeploy:
-      name: Call redeploy webhook
-      runs-on: ubuntu-latest
-      needs: [docker-push]
-      steps:
-        - name: Deploy docker container webhook
-          uses: joelwmale/webhook-action@master
-          env:
-<<<<<<< HEAD
-            WEBHOOK_URL: ${{ secrets.DEPLOY_WEBHOOK  }}
+            - name: docker hub login
+              run: docker login -u ${{ secrets.DOCKER_USER }}
+                  -p ${{ secrets.DOCKER_PASS }}
 
-    
-=======
-            WEBHOOK_URL: ${{ secrets.DEPLOY_WEBHOOK  }}
->>>>>>> 24726030
+            - name: build Docker image
+              run: docker build -t $REPO:latest -t $REPO:${GITHUB_SHA::8} .
+
+            - name: Publish docker image
+              run: docker push $REPO
+
+    redeploy:
+        name: Call redeploy webhook
+        runs-on: ubuntu-latest
+        needs: [docker-push]
+        steps:
+            - name: Deploy docker container webhook
+              uses: joelwmale/webhook-action@master
+              env:
+                  WEBHOOK_URL: ${{ secrets.DEPLOY_WEBHOOK  }}