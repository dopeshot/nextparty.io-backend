--- conflicted
+++ resolved
@@ -1,4 +1,3 @@
-<<<<<<< HEAD
 import { Body, Controller, Delete, Get, HttpCode, Param, Post, Query, Request, UseGuards } from '@nestjs/common'
 import { ObjectId } from 'mongoose'
 import { Roles } from '../auth/roles/roles.decorator'
@@ -8,13 +7,7 @@
 import { CreateReportDto } from './dto/create-report.dto'
 import { ReportService } from './report.service'
 import { DeleteType } from './enums/delete-type'
-=======
-import { Body, Controller, Delete, Get, Param, Patch, Post } from '@nestjs/common';
 import { ApiTags } from '@nestjs/swagger';
-import { ObjectId } from 'mongoose';
-import { CreateReportDto } from './dto/create-report.dto';
-import { ReportService } from './report.service';
->>>>>>> 17d5aa7f
 
 @ApiTags('report')
 @Controller('report')
