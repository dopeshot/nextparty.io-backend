<<<<<<< HEAD
import { Controller, Get, Post, Body, Patch, Param, Delete, ValidationPipe, Query, HttpCode, UseGuards, Req, HttpException, HttpStatus, Res, UnauthorizedException, NotFoundException } from '@nestjs/common'
=======
import { Controller, Get, Post, Body, Patch, Param, Delete, ValidationPipe, Query, HttpCode, UseGuards, Req, Request } from '@nestjs/common'
>>>>>>> 71abddcc
import { TaskService } from './task.service'
import { CreateTaskDto } from './dto/create-task.dto'
import { UpdateTaskDto } from './dto/update-task.dto'
import { MongoIdDto } from '../shared/dto/mongoId.dto'
import { TaskVoteDto } from './dto/task-vote-dto'
import { ApiOperation, ApiTags } from '@nestjs/swagger'
import { PaginationDto } from '../shared/dto/pagination.dto'
import { JwtAuthGuard } from '../auth/strategies/jwt/jwt-auth.guard'
import { RolesGuard } from '../auth/roles/roles.guard'
import { Roles } from '../auth/roles/roles.decorator'
import { Role } from '../user/enums/role.enum'
import { Response } from 'express'

@ApiTags('task')
@Controller('task')
export class TaskController {
  constructor(private readonly taskService: TaskService) { }

  @Post()
  @UseGuards(JwtAuthGuard)
  @ApiOperation({ summary: 'Create a new task' })
  create(@Body(new ValidationPipe({ whitelist: true, transform: true })) createTaskDto: CreateTaskDto, @Req() req) {
    return this.taskService.create(createTaskDto, req.user);
  }

  @Get()
  @ApiOperation({ summary: 'List all tasks' })
  findAll(@Query(new ValidationPipe({ transform: true })) paginationDto: PaginationDto) {
    return this.taskService.findAll(+paginationDto.page, +paginationDto.limit);
  }

  @Get('topten')
  findTop10Tasks() {
    return this.taskService.findTop10Tasks();
  }

  @Get('user/:id')
  @ApiOperation({ summary: 'Get tasks from user'})
  userTasks(@Param(new ValidationPipe({whitelist:true})){id}: MongoIdDto,  @Query(new ValidationPipe({ transform: true })) paginationDto: PaginationDto){
    return this.taskService.userTasks(id, +paginationDto.page,+paginationDto.limit);
  }

  @Get(':id')
  @ApiOperation({ summary: 'Find one task by id' })
  findOne(@Param(ValidationPipe) { id }: MongoIdDto) {
    return this.taskService.findOne(id);
  }

  @Patch(':id/:vote')
  @ApiOperation({ summary: 'Vote one task by id' })
  vote(@Param(ValidationPipe) taskVoteDto: TaskVoteDto,) {
    return this.taskService.vote(taskVoteDto.id, taskVoteDto.vote);
  }

  @Patch(':id')
  @UseGuards(JwtAuthGuard)
  @ApiOperation({ summary: 'Update one task by id' })
  update(@Param(ValidationPipe) { id }: MongoIdDto, @Body(new ValidationPipe({ whitelist: true })) updateTaskDto: UpdateTaskDto, @Request() req) {
    return this.taskService.update(id, updateTaskDto, req.user);
  }

  @Delete(':id')
<<<<<<< HEAD
  @UseGuards(JwtAuthGuard, RolesGuard)
  @Roles(Role.Admin)
  // TODO: Protected Route, can be done if user created this set or admins (Except hard delete. this should only be possible for admins)
  @ApiOperation({ summary: 'Delete one task by id' })
  remove(@Param(new ValidationPipe) { id }: MongoIdDto, @Query('type') type: string, @Res() res: Response) {
    this.taskService.remove(id, type)
    .catch((e) => {
      console.log("error is "+e)
      if (e instanceof NotFoundException){
        throw new HttpException('Not found', HttpStatus.NOT_FOUND)
      }
      if (e instanceof UnauthorizedException){
        throw new HttpException('Unauthorized', HttpStatus.UNAUTHORIZED)
      }
    }).then(() => {
      res.status(HttpStatus.NO_CONTENT).json([])
      return
    }) 
=======
  @UseGuards(JwtAuthGuard)
  @HttpCode(204)
  @ApiOperation({ summary: 'Delete one task by id' })
  remove(@Param(ValidationPipe) { id }: MongoIdDto, @Query('type') type: string, @Request() req) {
    this.taskService.remove(id, type, req.user);
>>>>>>> 71abddcc
  }
  
}<|MERGE_RESOLUTION|>--- conflicted
+++ resolved
@@ -1,8 +1,4 @@
-<<<<<<< HEAD
 import { Controller, Get, Post, Body, Patch, Param, Delete, ValidationPipe, Query, HttpCode, UseGuards, Req, HttpException, HttpStatus, Res, UnauthorizedException, NotFoundException } from '@nestjs/common'
-=======
-import { Controller, Get, Post, Body, Patch, Param, Delete, ValidationPipe, Query, HttpCode, UseGuards, Req, Request } from '@nestjs/common'
->>>>>>> 71abddcc
 import { TaskService } from './task.service'
 import { CreateTaskDto } from './dto/create-task.dto'
 import { UpdateTaskDto } from './dto/update-task.dto'
@@ -65,13 +61,12 @@
   }
 
   @Delete(':id')
-<<<<<<< HEAD
   @UseGuards(JwtAuthGuard, RolesGuard)
   @Roles(Role.Admin)
   // TODO: Protected Route, can be done if user created this set or admins (Except hard delete. this should only be possible for admins)
   @ApiOperation({ summary: 'Delete one task by id' })
-  remove(@Param(new ValidationPipe) { id }: MongoIdDto, @Query('type') type: string, @Res() res: Response) {
-    this.taskService.remove(id, type)
+  remove(@Param(new ValidationPipe) { id }: MongoIdDto, @Query('type') type: string, @Request() req, @Res() res: Response) {
+    return this.taskService.remove(id, type, req.user)
     .catch((e) => {
       console.log("error is "+e)
       if (e instanceof NotFoundException){
@@ -84,13 +79,5 @@
       res.status(HttpStatus.NO_CONTENT).json([])
       return
     }) 
-=======
-  @UseGuards(JwtAuthGuard)
-  @HttpCode(204)
-  @ApiOperation({ summary: 'Delete one task by id' })
-  remove(@Param(ValidationPipe) { id }: MongoIdDto, @Query('type') type: string, @Request() req) {
-    this.taskService.remove(id, type, req.user);
->>>>>>> 71abddcc
-  }
-  
+  } 
 }