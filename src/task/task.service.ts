--- conflicted
+++ resolved
@@ -14,23 +14,6 @@
 
 @Injectable()
 export class TaskService {
-<<<<<<< HEAD
-  // Constructor
-  constructor(@InjectModel('Task') private taskSchema: Model<TaskDocument>) { }
-  
-  // Creates a new Task and checks if the message content accounts for extra user interaction
-  async create(createTaskDto: CreateTaskDto): Promise<TaskDocument> {
-    try {
-      const task = new this.taskSchema({
-        ...createTaskDto
-      })
-      this.parseForPersonCounts(task)
-      const result = await task.save()
-
-      return result
-    } catch (error) {
-      throw new InternalServerErrorException()
-=======
     // Constructor
     constructor(@InjectModel('Task') private taskSchema: Model<TaskDocument>) {}
 
@@ -102,7 +85,6 @@
             },
         ])
         return topTasks
->>>>>>> 17d5aa7f
     }
 
     // Updates the content language and type of a Task
@@ -136,8 +118,8 @@
         } catch (error) {
             throw new UnprocessableEntityException()
         }
+
         const result = await task.save()
-
         return result
     }
 
@@ -173,70 +155,6 @@
             // We have to return here to exit process
             return
         }
-<<<<<<< HEAD
-      }, {
-        '$limit': 10
-      }
-    ])
-    return topTasks
-  }
-
-  // Updates the content language and type of a Task
-  async update(id: ObjectId, updateTaskDto: UpdateTaskDto): Promise<TaskDocument> {
-
-    // Find Object
-    let task = await this.taskSchema.findById(id)
-
-    if (!task) { throw new NotFoundException() }
-
-    try {
-      if (updateTaskDto.content.hasOwnProperty("message")) { task.content.message = updateTaskDto.content.message; this.parseForPersonCounts(task) }
-      if (updateTaskDto.content.hasOwnProperty("currentPlayerGender")) { task.content.currentPlayerGender = updateTaskDto.content.currentPlayerGender }
-      if (updateTaskDto.hasOwnProperty("language")) { task.language = updateTaskDto.language }
-      if (updateTaskDto.hasOwnProperty("type")) { task.type = updateTaskDto.type }
-
-    } catch (error) {throw new UnprocessableEntityException }
-    const result = await task.save()
-
-    return result;
-  }
-
-  // Up- Downvotes a Task
-  async vote(id: ObjectId, vote: string): Promise<TaskDocument> {
-    // Find Object
-    let task = await this.taskSchema.findById(id)
-
-    if(!task) 
-      throw new NotFoundException()
-
-    // Query check
-    const isUpvote = vote && vote === 'upvote'
-    const isDownvote = vote && vote === 'downvote'
-
-    // Handle vote
-    if (isUpvote)
-      task.likes += 1
-      
-    if (isDownvote)
-      task.dislikes += 1
-
-    return await task.save()
-  }
-
-  async remove(id: ObjectId, type: string): Promise<void> {
-    // Check query
-    const isHardDelete = type ? type.includes('hard') : false
-
-    // true is for admin check later
-    if (true && isHardDelete) {
-      // Check if there is a task with this id and remove it
-      const task = await this.taskSchema.findByIdAndDelete(id)
-      if (!task)
-        throw new NotFoundException()
-
-      // We have to return here to exit process
-      return
-=======
 
         // Soft delete
         const task = await this.taskSchema.findByIdAndUpdate(
@@ -262,7 +180,6 @@
 
     private countOccurrence(string: string, substring: string): number {
         return string.split(substring).length - 1
->>>>>>> 17d5aa7f
     }
 
 }