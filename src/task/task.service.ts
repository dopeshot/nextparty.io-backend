--- conflicted
+++ resolved
@@ -50,7 +50,6 @@
     return task;
   }
 
-<<<<<<< HEAD
   async remove(id: ObjectId, type: string): Promise<void> {    
     // Check query
     const isHardDelete = type ? type.includes('hard') : false
@@ -75,16 +74,6 @@
     if(!task)
       throw new NotFoundException()
   }
-=======
-  // async remove(id: ObjectId): Promise<TaskDocument> {
-  //   let task = await this.taskSchema.findByIdAndDelete(id)
-
-  //   if (!task)
-  //     throw new NotFoundException()
-
-  //   return task 
-  // }
->>>>>>> e2f68881
 
   private parseForPersonCounts(task: Task): void {
     const maleCountSymbol = "@m"
