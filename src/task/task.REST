###Create Task
POST http://localhost:3000/api/task
Content-Type: application/json

{
    "language": "de",
    "type": "dare",
    "author": "6113cee6f951fe3e4059c5da",
    "content": 
    {
        "currentPlayerGender": "@ca",
<<<<<<< HEAD
        "message": "SGHGHSghhstdshhshsSD"
=======
        "message": "Grow a f@aullbeard!"
>>>>>>> 3a317eb1
    }
}

###Create Task
POST http://localhost:3000/api/task
Content-Type: application/json

{
    "language": "de",
    "type": "dare",
    "author": "6113cee6f951fe3e4059c5da",
    "content": 
    {
        "currentPlayerGender": "@ca",
        "message": "Stick your ringfinger into @m's nose and then into @a's ear."
    }
}

### Update Task
PATCH http://localhost:3000/api/task/6117d43c51e15a81fc269715
Content-Type: application/json

{
    "language": "de",
    "type": "truth",
    "content": {
        "currentPlayerGender": "@cm",
        "message": "@m @m @m @m @a @a @a"
    }
}

### Update Task with upvote
PATCH http://localhost:3000/api/task/6117d43c51e15a81fc269715/upvote

### Update Task with upvote
PATCH http://localhost:3000/api/task/6117d43c51e15a81fc269715/downvote

### Get all Tasks
GET http://localhost:3000/api/task

### Get one Task
GET http://localhost:3000/api/task/6114edf7b4bd8303888ec67d

### Get top 10 Task
GET http://localhost:3000/api/task/topten

### Soft Delete Task by Id
DELETE http://localhost:3000/api/task/6114edf7b4bd8303888ec67d

### Hard Delete Task by Id (require admin role)
DELETE http://localhost:3000/api/task/6114edf7b4bd8303888ec67d?type=hard<|MERGE_RESOLUTION|>--- conflicted
+++ resolved
@@ -9,11 +9,7 @@
     "content": 
     {
         "currentPlayerGender": "@ca",
-<<<<<<< HEAD
-        "message": "SGHGHSghhstdshhshsSD"
-=======
         "message": "Grow a f@aullbeard!"
->>>>>>> 3a317eb1
     }
 }
 
