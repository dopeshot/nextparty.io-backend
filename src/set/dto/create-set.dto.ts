<<<<<<< HEAD
import {
    IsEnum,
    IsNotEmpty,
    IsOptional,
    IsString,
    Length
} from 'class-validator';
=======
import { IsEnum, IsOptional, IsString, Length } from 'class-validator';
>>>>>>> 77dd3a15
import { Language } from '../../shared/enums/language.enum';

export class CreateSetDto {
    @IsString()
<<<<<<< HEAD
    @IsNotEmpty() // MC: can get removed due Length
=======
>>>>>>> 77dd3a15
    @Length(3, 32)
    name: string;

    @IsOptional()
    @IsEnum(Language)
    language: Language = Language.DE;
}<|MERGE_RESOLUTION|>--- conflicted
+++ resolved
@@ -1,22 +1,8 @@
-<<<<<<< HEAD
-import {
-    IsEnum,
-    IsNotEmpty,
-    IsOptional,
-    IsString,
-    Length
-} from 'class-validator';
-=======
 import { IsEnum, IsOptional, IsString, Length } from 'class-validator';
->>>>>>> 77dd3a15
 import { Language } from '../../shared/enums/language.enum';
 
 export class CreateSetDto {
     @IsString()
-<<<<<<< HEAD
-    @IsNotEmpty() // MC: can get removed due Length
-=======
->>>>>>> 77dd3a15
     @Length(3, 32)
     name: string;
 
