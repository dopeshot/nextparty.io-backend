--- conflicted
+++ resolved
@@ -38,11 +38,7 @@
   @Delete(':id')
   @UseGuards(JwtAuthGuard)
   // TODO MC: Can not reprocude error
-<<<<<<< HEAD
   @HttpCode(204)
-=======
-  @HttpCode(201)
->>>>>>> 85166684
   @ApiOperation({ summary: 'Delete Set via id'})
   remove(@Param(new ValidationPipe({ whitelist: true })) { id }: MongoIdDto, @Query('type') type: string, @Request() { user }: ParameterDecorator & { user: JwtUserDto }) {
     return this.setService.remove(id, type, user)
