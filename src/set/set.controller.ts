--- conflicted
+++ resolved
@@ -31,16 +31,11 @@
     @Post()
     @UseGuards(JwtAuthGuard)
     @ApiOperation({ summary: 'Create new set' })
-<<<<<<< HEAD
     createSet(
         @Body() createSetDto: CreateSetDto,
         @Request() { user }: ParameterDecorator & { user: JwtUserDto }
     ) {
         return this.setService.createSet(createSetDto, user);
-=======
-    createSet(@Body() createSetDto: CreateSetDto, @Request() req) {
-        return this.setService.createSet(createSetDto, req.user);
->>>>>>> 1d44e627
     }
 
     @Get()
@@ -119,15 +114,10 @@
     @Post('migrate')
     @UseGuards(JwtAuthGuard)
     @ApiOperation({ summary: 'Create example data sets' })
-<<<<<<< HEAD
     public createExampelData(
         @Request() { user }: ParameterDecorator & { user: JwtUserDto },
         @Query('test') test: string
     ) {
         return this.setService.createExampleSets(user, test);
-=======
-    public createExampelData(@Request() req, @Query('test') test: string) {
-        return this.setService.createExampleSets(req.user, test);
->>>>>>> 1d44e627
     }
 }