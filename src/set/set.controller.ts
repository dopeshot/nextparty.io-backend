import { Body, Controller, Delete, Get, HttpCode, Param, Patch, Post, Query } from '@nestjs/common';
import { ApiTags } from '@nestjs/swagger';
import { ObjectId } from 'mongoose';
import { CreateSetDto } from './dto/create-set.dto';
import { UpdateSetDto } from './dto/update-set-metadata.dto';
import { UpdateSetTasksDto } from './dto/update-set-tasks.dto';
<<<<<<< HEAD
import { SetService } from './set.service';
=======
import {UpdateSetDto} from './dto/update-set-metadata.dto'
import { IdTaskDto } from 'src/task/dto/id-task.dto';
import { ObjectId } from 'mongoose';
import { ApiOperation, ApiTags } from '@nestjs/swagger';
import { PaginationDto } from 'src/task/dto/paginationDto.dto';
import { TaskVoteDto } from 'src/task/dto/task-vote-dto';
>>>>>>> 9c64d2ce

@ApiTags('set')
@Controller('set')
export class SetController {
  constructor(private readonly setService: SetService) {}

  @Post()
  @ApiOperation({ summary: 'Create new Set via Json'})
  create(@Body() createSetDto: CreateSetDto) {
    return this.setService.create(createSetDto);
  }

  @Get()
  @ApiOperation({ summary: 'Get all Sets'})
  findAll() {
    return this.setService.findAll();
  }

  @Get(':id')
  @ApiOperation({ summary: 'Get Set via id'})
  findOne(@Param('id') id: ObjectId) {
    return this.setService.findOne(id);
  }

  @HttpCode(204)
  @Delete(':id')
  @ApiOperation({ summary: 'Delete Set via id'})
  remove(@Param('id') id: ObjectId, @Query('type') type: string) {
    this.setService.remove(id, type);
  }

  @Get(':id/tasks')
  @ApiOperation({ summary: 'Get all tasks in set with paging Maxi-Version'})
  getSetTasks(@Param('id') id:  ObjectId,  @Query(new ValidationPipe({ transform: true })) paginationDto: PaginationDto) {
    return this.setService.getTasks2(id, +paginationDto.page,+paginationDto.limit);
  }

  @Get(':id/tasks1')
  @ApiOperation({ summary: 'Get all tasks in set with paging Max-Version'})
  getSetTasks1(@Param('id') id:  ObjectId,  @Query('page') page: number) {
    return this.setService.getTasks(id, page);
  }

  @Get(':id/tentasks')
  @ApiOperation({ summary: 'Get top 10 tasks in set sorted by difference'})
  getSetTopTenTasks(@Param('id') id:  ObjectId) {
    return this.setService.findTopTenTasks(id);
  }

  @Get(':id/meta')
  @ApiOperation({ summary: 'Get set metadata'})
  getMeta(@Param('id') id: ObjectId, @Body() updateSetDto: UpdateSetDto) {
    return this.setService.getMetadata(id);
  }

  @Patch(':id/meta')
  @ApiOperation({ summary: 'Update Set metadata'})
  updateMeta(@Param('id') id: ObjectId, @Body() updateSetDto: UpdateSetDto) {
    return this.setService.updateMetadata(id, updateSetDto);
  }

  @Patch(':id/:vote')
  @ApiOperation({ summary: 'Vote one Set by id'})
  vote(@Param(ValidationPipe) setVoteDto: TaskVoteDto,) {
    return this.setService.vote(setVoteDto.id, setVoteDto.vote);
  }

  @Post(':id/add')
  @ApiOperation({ summary: 'Add Task to Set via id and Json'})
  addTask(@Param('id') id: ObjectId, @Body() updateSetTasksDto: UpdateSetTasksDto) {
    return this.setService.alterTasks(id, "add", updateSetTasksDto);
  }
  
  @Post(':id/remove')
  @ApiOperation({ summary: 'Remove one Set via id and Json'})
  removeTask(@Param('id') id:  ObjectId, @Body() updateSetTasksDto: UpdateSetTasksDto) {
    return this.setService.alterTasks(id, "remove", updateSetTasksDto);
  }

}<|MERGE_RESOLUTION|>--- conflicted
+++ resolved
@@ -4,16 +4,13 @@
 import { CreateSetDto } from './dto/create-set.dto';
 import { UpdateSetDto } from './dto/update-set-metadata.dto';
 import { UpdateSetTasksDto } from './dto/update-set-tasks.dto';
-<<<<<<< HEAD
 import { SetService } from './set.service';
-=======
-import {UpdateSetDto} from './dto/update-set-metadata.dto'
+import { pdateSetDto } from './dto/update-set-metadata.dto'
 import { IdTaskDto } from 'src/task/dto/id-task.dto';
 import { ObjectId } from 'mongoose';
 import { ApiOperation, ApiTags } from '@nestjs/swagger';
 import { PaginationDto } from 'src/task/dto/paginationDto.dto';
 import { TaskVoteDto } from 'src/task/dto/task-vote-dto';
->>>>>>> 9c64d2ce
 
 @ApiTags('set')
 @Controller('set')
