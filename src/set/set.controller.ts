--- conflicted
+++ resolved
@@ -20,13 +20,8 @@
 
   @Post()
   @UseGuards(JwtAuthGuard)
-<<<<<<< HEAD
-  @ApiOperation({ summary: 'Create new Set via Json'})
-  create(@Body() createSetDto: CreateSetDto, @Request() req) {
-=======
   @ApiOperation({ summary: 'Create new set'})
   create(@Body(new ValidationPipe({ whitelist: true })) createSetDto: CreateSetDto, @Request() req) {
->>>>>>> 50ddef37
     return this.setService.create(createSetDto, req.user);
   }
 
@@ -52,13 +47,8 @@
   @UseGuards(JwtAuthGuard)
   @HttpCode(204)
   @ApiOperation({ summary: 'Delete Set via id'})
-<<<<<<< HEAD
   remove(@Param(new ValidationPipe({ whitelist: true })) { id }: MongoIdDto, @Query('type') type: string, @Request() req) {
     this.setService.remove(id, type, req.user)
-=======
-  remove(@Param(new ValidationPipe({ whitelist: true })) { id }: MongoIdDto, @Query('type') type: string) {
-    this.setService.remove(id, type);
->>>>>>> 50ddef37
   }
 
   @Get(':id/tasks')
@@ -87,14 +77,9 @@
 
   @Patch(':id/meta')
   @UseGuards(JwtAuthGuard)
-  @ApiOperation({ summary: 'Update Set metadata'})
-<<<<<<< HEAD
+  @ApiOperation({ summary: 'Update Set metadata'}) 
   updateMeta(@Param('id') id: ObjectId, @Body() updateSetDto: UpdateSetDto, @Request() req) {
     return this.setService.updateMetadata(id, updateSetDto, req.user);
-=======
-  updateMeta(@Param(new ValidationPipe({ whitelist: true })) { id }:  MongoIdDto, @Body() updateSetDto: UpdateSetDto) {
-    return this.setService.updateMetadata(id, updateSetDto);
->>>>>>> 50ddef37
   }
 
   @Patch(':id/:vote')
@@ -104,30 +89,15 @@
   }
 
   @Post(':id/add')
-<<<<<<< HEAD
   @UseGuards(JwtAuthGuard)
   @ApiOperation({ summary: 'Add Task to Set via id and Json'})
   addTask(@Param('id') id: ObjectId, @Body() updateSetTasksDto: UpdateSetTasksDto, @Request() req) {
     return this.setService.alterTasks(id, "add", updateSetTasksDto, req.user);
-=======
-  @UseGuards(JwtAuthGuard, RolesGuard)
-  //@Roles(Role.Admin)
-  // TODO: Protected Route, can be done if user created this set or admins
-  @ApiOperation({ summary: 'Add Task to Set via id and Json'})
-  addTask(@Param(new ValidationPipe({ whitelist: true })) { id }: MongoIdDto, @Body() updateSetTasksDto: UpdateSetTasksDto) {
-    return this.setService.alterTasks(id, "add", updateSetTasksDto);
->>>>>>> 50ddef37
   }
   
   @Post(':id/remove')
   @UseGuards(JwtAuthGuard)
   @ApiOperation({ summary: 'Remove one Set via id and Json'})
-<<<<<<< HEAD
   removeTask(@Param('id') id:  ObjectId, @Body() updateSetTasksDto: UpdateSetTasksDto, @Request() req) {
     return this.setService.alterTasks(id, "remove", updateSetTasksDto, req.user);
-=======
-  removeTask(@Param(new ValidationPipe({ whitelist: true })) { id }:  MongoIdDto, @Body() updateSetTasksDto: UpdateSetTasksDto) {
-    return this.setService.alterTasks(id, "remove", updateSetTasksDto);
->>>>>>> 50ddef37
-  }
 }