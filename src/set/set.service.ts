--- conflicted
+++ resolved
@@ -6,12 +6,8 @@
 import { Model, ObjectId, Types } from 'mongoose';
 import { SetStatus } from './enums/setstatus.enum';
 import { UpdateSetDto } from './dto/update-set-metadata.dto';
-import { Task, TaskContent, TaskDocument, TaskSchema, TaskContentSchema } from '../task/entities/task.entity';
-<<<<<<< HEAD
-import { TaskService } from 'src/task/task.service';
-=======
+import { TaskDocument } from '../task/entities/task.entity';
 import { JwtUserDto } from '../auth/dto/jwt.dto';
->>>>>>> fc1febb6
 
 @Injectable()
 export class SetService {
