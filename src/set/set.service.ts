import {
<<<<<<< HEAD
    ConflictException,
    ForbiddenException,
    HttpException,
=======
    ForbiddenException,
>>>>>>> 77dd3a15
    Injectable,
    InternalServerErrorException,
    NotFoundException
} from '@nestjs/common';
import { InjectModel } from '@nestjs/mongoose';
import { Model, ObjectId, Types } from 'mongoose';
import { JwtUserDto } from '../auth/dto/jwt.dto';
import { Status } from '../shared/enums/status.enum';
import { Role } from '../user/enums/role.enum';
import { CreateSetDto } from './dto/create-set.dto';
import { CreateTaskDto } from './dto/create-task.dto';
import { UpdateSetDto } from './dto/update-set.dto';
import { UpdateTaskDto } from './dto/update-task.dto';
import { SetDocument, Set } from './entities/set.entity';
import { Task, TaskDocument } from './entities/task.entity';
import { DeleteType } from './enums/delete-type.enum';
import { TaskType } from './enums/tasktype.enum';
import { SetSampleData } from './set.data';
import {
    ResponseSet,
    ResponseSetMetadata,
    ResponseSetWithTasks,
    ResponseTask,
    ResponseTaskWithStatus,
    UpdatedCounts
} from './types/set.response';

@Injectable()
export class SetService {
    constructor(
<<<<<<< HEAD
        @InjectModel('Set') private setSchema: Model<SetDocument>,
        @InjectModel('Task') private taskSchema: Model<TaskDocument>,
        private readonly sharedService: SharedService
=======
        @InjectModel(Set.name) private setSchema: Model<SetDocument>,
        @InjectModel(Task.name) private taskSchema: Model<TaskDocument>
>>>>>>> 77dd3a15
    ) {}

    async createSet(
        createSetDto: CreateSetDto,
        user: JwtUserDto
    ): Promise<ResponseSet> {
        try {
            const set: SetDocument = await this.setSchema.create({
                ...createSetDto,
                createdBy: user.userId
            });

            return {
                _id: set.id,
<<<<<<< HEAD
                daresCount: set.daresCount,
=======
                dareCount: set.dareCount,
>>>>>>> 77dd3a15
                truthCount: set.truthCount,
                language: set.language,
                name: set.name,
                createdBy: {
                    _id: user.userId,
                    username: user.username
<<<<<<< HEAD
                },
                previewImage: set.previewImage,
                bannerImage: set.bannerImage
            };
        } catch (error) {
            if (error.code == '11000') {
                throw new ConflictException('This set already exists');
            }
            console.error(error);
            throw new InternalServerErrorException();
        }
    }

    async getAllSets(): Promise<ResponseSet[]> {
        const sets: ResponseSet[] = await this.setSchema
            .find(
                { status: Status.ACTIVE },
                {
                    _id: 1,
                    daresCount: 1,
                    truthCount: 1,
                    name: 1,
                    language: 1,
                    createdBy: 1,
                    previewImage: 1,
                    bannerImage: 1
                }
            )
            .populate<ResponseSet[]>('createdBy', '_id username');

        if (sets.length === 0)
            throw new HttpException('No sets in database', 204);

        return sets;
    }

    async getOneSet(id: ObjectId): Promise<ResponseSetWithTasks> {
        const set: ResponseSet & { tasks: ResponseTaskWithStatus[] } =
            await this.setSchema
                .findOne(
                    { _id: id, status: Status.ACTIVE },
                    {
                        _id: 1,
                        daresCount: 1,
                        truthCount: 1,
                        name: 1,
                        language: 1,
                        createdBy: 1,
                        tasks: 1,
                        previewImage: 1,
                        bannerImage: 1
                    }
                )
                .populate<ResponseSet & { tasks: ResponseTaskWithStatus[] }>(
                    'createdBy',
                    '_id username'
                )
                .lean();

        if (!set) throw new NotFoundException();

        // Remove tasks from array that are not active
        const result: ResponseSetWithTasks = this.onlyActiveTasks(set);

        return result;
    }

    async updateSetMetadata(
        id: ObjectId,
        updateSetDto: UpdateSetDto,
        user: JwtUserDto
    ): Promise<ResponseSetMetadata> {
        const queryMatch: { _id: ObjectId; createdBy?: ObjectId } = { _id: id };

        if (user.role !== Role.ADMIN) {
            queryMatch.createdBy = user.userId;
        }

        const set: ResponseSetMetadata = await this.setSchema.findOneAndUpdate(
            queryMatch,
            updateSetDto,
            {
                new: true,
                select: '_id daresCount truthCount language name createdBy'
            }
        );

        if (!set) throw new NotFoundException();

        return set;
    }

    async deleteSet(
        id: ObjectId,
        deleteType: string,
        user: JwtUserDto
    ): Promise<void> {
        // Hard delete
        if (deleteType === 'hard') {
            if (user.role != 'admin') throw new ForbiddenException();

            const set = await this.setSchema.findByIdAndDelete(id);

            if (!set) throw new NotFoundException();

            return;
        }

        // Soft delete
        const queryMatch: { _id: ObjectId; createdBy?: ObjectId } = { _id: id };

        if (user.role !== Role.ADMIN) queryMatch.createdBy = user.userId;

        const set = await this.setSchema.findOneAndUpdate(queryMatch, {
            status: Status.DELETED
        });

        if (!set) throw new NotFoundException();

        return;
    }

    /*------------------------------------\
  |                Tasks                |
  \------------------------------------*/

    async createTask(
        setId: ObjectId,
        createTaskDto: CreateTaskDto,
        user: JwtUserDto
    ): Promise<ResponseTask> {
        const task: TaskDocument = new this.taskSchema({ ...createTaskDto });
        const queryMatch: { _id: ObjectId; createdBy?: ObjectId } = {
            _id: setId
        };

        if (user.role !== Role.ADMIN) queryMatch.createdBy = user.userId;

        const incrementType =
            createTaskDto.type == TaskType.TRUTH
                ? { $push: { tasks: task }, $inc: { truthCount: 1 } }
                : { $push: { tasks: task }, $inc: { daresCount: 1 } };

        const set: SetDocument = await this.setSchema.findOneAndUpdate(
            queryMatch,
            incrementType,
            { new: true }
=======
                }
            };
        } catch (error) {
            /* istanbul ignore next */ // Unable to test Internal server error here
            throw new InternalServerErrorException();
        }
    }

    async getAllSets(): Promise<ResponseSet[]> {
        const sets: ResponseSet[] = await this.setSchema
            .find(
                { status: Status.ACTIVE },
                {
                    _id: 1,
                    dareCount: 1,
                    truthCount: 1,
                    name: 1,
                    language: 1,
                    createdBy: 1
                }
            )
            .populate<ResponseSet[]>('createdBy', '_id username');

        return sets;
    }

    async getOneSet(id: ObjectId): Promise<ResponseSetWithTasks> {
        const set: ResponseSet & { tasks: ResponseTaskWithStatus[] } =
            await this.setSchema
                .findOne(
                    { _id: id, status: Status.ACTIVE },
                    {
                        _id: 1,
                        dareCount: 1,
                        truthCount: 1,
                        name: 1,
                        language: 1,
                        createdBy: 1,
                        tasks: 1
                    }
                )
                .populate<ResponseSet & { tasks: ResponseTaskWithStatus[] }>(
                    'createdBy',
                    '_id username'
                )
                .lean();

        if (!set) throw new NotFoundException();

        // Remove tasks from array that are not active
        const result: ResponseSetWithTasks = this.onlyActiveTasks(set);

        return result;
    }

    async updateSetMetadata(
        id: ObjectId,
        updateSetDto: UpdateSetDto,
        user: JwtUserDto
    ): Promise<ResponseSetMetadata> {
        const queryMatch: { _id: ObjectId; createdBy?: ObjectId } = { _id: id };

        if (user.role !== Role.Admin) {
            queryMatch.createdBy = user.userId;
        }

        const set: ResponseSetMetadata = await this.setSchema.findOneAndUpdate(
            queryMatch,
            updateSetDto,
            {
                new: true,
                select: '_id dareCount truthCount language name createdBy'
            }
>>>>>>> 77dd3a15
        );

        if (!set) throw new NotFoundException();

<<<<<<< HEAD
        return {
            _id: task._id,
            currentPlayerGender: task.currentPlayerGender,
            type: task.type,
            message: task.message
        };
    }

    // The frontend should always send all 3 updatable properties
    async updateTask(
        setId: ObjectId,
        taskId: ObjectId,
        updateTaskDto: UpdateTaskDto,
        user: JwtUserDto
    ): Promise<UpdatedCounts> {
        const queryMatch: {
            _id: ObjectId;
            'tasks._id': ObjectId;
            createdBy?: ObjectId;
        } = { _id: setId, 'tasks._id': taskId };
        if (user.role !== Role.ADMIN) queryMatch.createdBy = user.userId;

        const queryUpdate = {
            'tasks.$.type': updateTaskDto.type,
            'tasks.$.message': updateTaskDto.message,
            'tasks.$.currentPlayerGender': updateTaskDto.currentPlayerGender
        };

        const set = await this.setSchema.findOneAndUpdate(
            queryMatch,
            queryUpdate,
            { new: true }
        );

        if (!set) throw new NotFoundException();

        const updatedResult = await this.updateCounts(setId);

        return updatedResult;
    }

    async removeTask(
        setId: ObjectId,
        taskId: ObjectId,
        deleteType: string,
        user: JwtUserDto
    ): Promise<UpdatedCounts> {
        // Hard delete
        if (deleteType === 'hard') {
            if (user.role != 'admin') throw new ForbiddenException();

            const set = await this.setSchema.findOneAndUpdate(
                { _id: setId },
                { $pull: { tasks: { _id: taskId } } }
            );

            if (!set) {
                throw new NotFoundException();
            }

            const updatedResult = await this.updateCounts(setId);

            return updatedResult;
        }

        // Soft delete
        const queryMatch: {
            _id: ObjectId;
            'tasks._id': ObjectId;
            createdBy?: ObjectId;
        } = { _id: setId, 'tasks._id': taskId };
        if (user.role !== Role.ADMIN) queryMatch.createdBy = user.userId;

        const set = await this.setSchema.findOneAndUpdate(queryMatch, {
            'tasks.$.status': Status.DELETED
        });

        if (!set) throw new NotFoundException();

        const updatedResult = await this.updateCounts(setId);

        return updatedResult;
    }

    /*------------------------------------\
  |               Helpers               |
  \------------------------------------*/

    private onlyActiveTasks(
        set: ResponseSet & { tasks: ResponseTaskWithStatus[] }
    ): ResponseSetWithTasks {
        const reducedTasks: ResponseTask[] = [];

        // Iterate over the tasks array and only push those that are active
        set.tasks.forEach((task) => {
            if (task.status === Status.ACTIVE) {
                reducedTasks.push({
                    currentPlayerGender: task.currentPlayerGender,
                    _id: task._id,
                    type: task.type,
                    message: task.message
                });
            }
        });

        return {
            ...set,
            tasks: reducedTasks
        };
    }
=======
        return set;
    }

    async deleteSet(
        id: ObjectId,
        deleteType: DeleteType,
        user: JwtUserDto
    ): Promise<void> {
        // Hard delete
        if (deleteType === DeleteType.HARD) {
            if (user.role !== Role.Admin) throw new ForbiddenException();

            const set: SetDocument = await this.setSchema.findByIdAndDelete(id);

            if (!set) throw new NotFoundException();

            return;
        }

        // Soft delete
        const queryMatch: { _id: ObjectId; createdBy?: ObjectId } = { _id: id };

        if (user.role !== Role.Admin) queryMatch.createdBy = user.userId;

        const set: SetDocument = await this.setSchema.findOneAndUpdate(
            queryMatch,
            {
                status: Status.DELETED
            }
        );

        if (!set) throw new NotFoundException();

        return;
    }

    // Tasks

    async createTask(
        setId: ObjectId,
        createTaskDto: CreateTaskDto,
        user: JwtUserDto
    ): Promise<ResponseTask> {
        const task: TaskDocument = new this.taskSchema({ ...createTaskDto });
        const queryMatch: { _id: ObjectId; createdBy?: ObjectId } = {
            _id: setId
        };

        if (user.role !== Role.Admin) queryMatch.createdBy = user.userId;

        const incrementType =
            createTaskDto.type === TaskType.TRUTH
                ? { $push: { tasks: task }, $inc: { truthCount: 1 } }
                : { $push: { tasks: task }, $inc: { dareCount: 1 } };

        const set: SetDocument = await this.setSchema.findOneAndUpdate(
            queryMatch,
            incrementType,
            { new: true }
        );

        if (!set) throw new NotFoundException();

        return {
            _id: task._id,
            currentPlayerGender: task.currentPlayerGender,
            type: task.type,
            message: task.message
        };
    }

    // The frontend should always send all 3 updatable properties
    async updateTask(
        setId: ObjectId,
        taskId: ObjectId,
        updateTaskDto: UpdateTaskDto,
        user: JwtUserDto
    ): Promise<UpdatedCounts> {
        const queryMatch: {
            _id: ObjectId;
            'tasks._id': ObjectId;
            createdBy?: ObjectId;
        } = { _id: setId, 'tasks._id': taskId };
        if (user.role !== Role.Admin) queryMatch.createdBy = user.userId;

        const queryUpdate = {
            'tasks.$.type': updateTaskDto.type,
            'tasks.$.message': updateTaskDto.message,
            'tasks.$.currentPlayerGender': updateTaskDto.currentPlayerGender
        };

        const set: SetDocument = await this.setSchema.findOneAndUpdate(
            queryMatch,
            queryUpdate,
            { new: true }
        );

        if (!set) throw new NotFoundException();

        const updatedResult: UpdatedCounts = await this.updateCounts(setId);

        return updatedResult;
    }

    async removeTask(
        setId: ObjectId,
        taskId: ObjectId,
        deleteType: DeleteType,
        user: JwtUserDto
    ): Promise<UpdatedCounts> {
        // Hard delete
        if (deleteType === DeleteType.HARD) {
            if (user.role !== Role.Admin) throw new ForbiddenException();

            const set: SetDocument = await this.setSchema.findOneAndUpdate(
                { _id: setId, 'tasks._id': taskId },
                { $pull: { tasks: { _id: taskId } } }
            );

            if (!set) {
                throw new NotFoundException();
            }

            const updatedResult = await this.updateCounts(setId);

            return updatedResult;
        }

        // Soft delete
        const queryMatch: {
            _id: ObjectId;
            'tasks._id': ObjectId;
            createdBy?: ObjectId;
        } = { _id: setId, 'tasks._id': taskId };
        if (user.role !== Role.Admin) queryMatch.createdBy = user.userId;

        const set: SetDocument = await this.setSchema.findOneAndUpdate(
            queryMatch,
            {
                'tasks.$.status': Status.DELETED
            }
        );

        if (!set) throw new NotFoundException();

        const updatedResult: UpdatedCounts = await this.updateCounts(setId);

        return updatedResult;
    }

    // Helpers

    private onlyActiveTasks(
        set: ResponseSet & { tasks: ResponseTaskWithStatus[] }
    ): ResponseSetWithTasks {
        // Iterate over the tasks array and only push those that are active
        const reducedTasks: ResponseTask[] = set.tasks
            .filter((task) => task.status === Status.ACTIVE)
            .map((task) => ({
                currentPlayerGender: task.currentPlayerGender,
                _id: task._id,
                type: task.type,
                message: task.message
            }));

        return {
            ...set,
            tasks: reducedTasks
        };
    }
>>>>>>> 77dd3a15

    // Uses 2 additional database calls to update the task counts and return the new settings
    private async updateCounts(setId: ObjectId): Promise<UpdatedCounts> {
        // Recounts the active truths and dares, projects the new counts and merges them back into the existing document
<<<<<<< HEAD
        const update = await this.setSchema.aggregate([
=======
        /*
        1. matches the desired set via id
        2. Sets the field dareCount by getting the size of the array filtered from tasks being active and have the type dare
        3. Does the same for truthCount
        4. Projects only the desired fields dareCount truthCount and id
        5. Merges the aggregation pipeline result back into the sets collection on the set matching the _id
        */
        await this.setSchema.aggregate([
>>>>>>> 77dd3a15
            {
                $match: {
                    _id: new Types.ObjectId(setId.toString())
                }
            },
            {
                $set: {
<<<<<<< HEAD
                    daresCount: {
=======
                    dareCount: {
>>>>>>> 77dd3a15
                        $size: {
                            $filter: {
                                input: '$tasks',
                                as: 'a',
                                cond: {
                                    $and: [
                                        {
                                            $eq: ['$$a.type', 'dare']
                                        },
                                        {
                                            $eq: ['$$a.status', 'active']
                                        }
                                    ]
                                }
                            }
                        }
                    },
                    truthCount: {
                        $size: {
                            $filter: {
                                input: '$tasks',
                                as: 'a',
                                cond: {
                                    $and: [
                                        {
                                            $eq: ['$$a.type', 'truth']
                                        },
                                        {
                                            $eq: ['$$a.status', 'active']
                                        }
                                    ]
                                }
                            }
                        }
                    }
                }
            },
            {
<<<<<<< HEAD
                $project: { _id: 1, truthCount: 1, daresCount: 1 }
=======
                $project: { _id: 1, truthCount: 1, dareCount: 1 }
>>>>>>> 77dd3a15
            },
            {
                $merge: {
                    into: 'sets',
                    on: '_id',
                    whenMatched: 'merge',
                    whenNotMatched: 'discard'
                }
            }
        ]);
<<<<<<< HEAD
        // Since the aggregation has no return value, We have to make another call to get the updated data
        const result = await this.setSchema.findById(setId, {
            _id: 1,
            truthCount: 1,
            daresCount: 1
        });
        if (!result) throw new InternalServerErrorException();

        return {
            _id: result._id,
            truthCount: result.truthCount,
            daresCount: result.daresCount
=======

        // Since the aggregation has no return value, We have to make another call to get the updated data
        const set: UpdatedCounts = await this.setSchema.findById(setId, {
            _id: 1,
            truthCount: 1,
            dareCount: 1
        });

        /* istanbul ignore next */ // Unable to test Internal server error here
        if (!set) throw new InternalServerErrorException();

        return {
            _id: set._id,
            truthCount: set.truthCount,
            dareCount: set.dareCount
>>>>>>> 77dd3a15
        };
    }

    // Migrations / Seeder
<<<<<<< HEAD
=======
    /* istanbul ignore next */ // This is development only
>>>>>>> 77dd3a15
    public async createExampleSets(user: JwtUserDto, test: string) {
        SetSampleData.forEach(async (setData) => {
            const set = await this.createSet(
                {
                    name: setData.name,
                    language: setData.language
                },
                user
            );
            setData.tasks.forEach(async (task) => {
                await this.createTask(
                    set._id,
                    {
                        type: task.type,
                        currentPlayerGender: task.currentPlayerGender,
                        message: task.message
                    },
                    user
                );
            });
        });
<<<<<<< HEAD
        // TODO: This is a security breach due to the mock data and the need to clean it in testing
        if (user.role == 'admin' && test === 'true') {
=======

        // TODO: delete after envGuard implemented
        if (user.role === Role.Admin && test === 'true') {
>>>>>>> 77dd3a15
            //await this.setSchema.deleteMany({})
        }
        return {
            statusCode: 201,
            message: 'Sample data created'
        };
    }
}<|MERGE_RESOLUTION|>--- conflicted
+++ resolved
@@ -1,11 +1,5 @@
 import {
-<<<<<<< HEAD
-    ConflictException,
     ForbiddenException,
-    HttpException,
-=======
-    ForbiddenException,
->>>>>>> 77dd3a15
     Injectable,
     InternalServerErrorException,
     NotFoundException
@@ -19,7 +13,7 @@
 import { CreateTaskDto } from './dto/create-task.dto';
 import { UpdateSetDto } from './dto/update-set.dto';
 import { UpdateTaskDto } from './dto/update-task.dto';
-import { SetDocument, Set } from './entities/set.entity';
+import { Set, SetDocument } from './entities/set.entity';
 import { Task, TaskDocument } from './entities/task.entity';
 import { DeleteType } from './enums/delete-type.enum';
 import { TaskType } from './enums/tasktype.enum';
@@ -36,14 +30,8 @@
 @Injectable()
 export class SetService {
     constructor(
-<<<<<<< HEAD
-        @InjectModel('Set') private setSchema: Model<SetDocument>,
-        @InjectModel('Task') private taskSchema: Model<TaskDocument>,
-        private readonly sharedService: SharedService
-=======
         @InjectModel(Set.name) private setSchema: Model<SetDocument>,
         @InjectModel(Task.name) private taskSchema: Model<TaskDocument>
->>>>>>> 77dd3a15
     ) {}
 
     async createSet(
@@ -58,166 +46,13 @@
 
             return {
                 _id: set.id,
-<<<<<<< HEAD
-                daresCount: set.daresCount,
-=======
                 dareCount: set.dareCount,
->>>>>>> 77dd3a15
                 truthCount: set.truthCount,
                 language: set.language,
                 name: set.name,
                 createdBy: {
                     _id: user.userId,
                     username: user.username
-<<<<<<< HEAD
-                },
-                previewImage: set.previewImage,
-                bannerImage: set.bannerImage
-            };
-        } catch (error) {
-            if (error.code == '11000') {
-                throw new ConflictException('This set already exists');
-            }
-            console.error(error);
-            throw new InternalServerErrorException();
-        }
-    }
-
-    async getAllSets(): Promise<ResponseSet[]> {
-        const sets: ResponseSet[] = await this.setSchema
-            .find(
-                { status: Status.ACTIVE },
-                {
-                    _id: 1,
-                    daresCount: 1,
-                    truthCount: 1,
-                    name: 1,
-                    language: 1,
-                    createdBy: 1,
-                    previewImage: 1,
-                    bannerImage: 1
-                }
-            )
-            .populate<ResponseSet[]>('createdBy', '_id username');
-
-        if (sets.length === 0)
-            throw new HttpException('No sets in database', 204);
-
-        return sets;
-    }
-
-    async getOneSet(id: ObjectId): Promise<ResponseSetWithTasks> {
-        const set: ResponseSet & { tasks: ResponseTaskWithStatus[] } =
-            await this.setSchema
-                .findOne(
-                    { _id: id, status: Status.ACTIVE },
-                    {
-                        _id: 1,
-                        daresCount: 1,
-                        truthCount: 1,
-                        name: 1,
-                        language: 1,
-                        createdBy: 1,
-                        tasks: 1,
-                        previewImage: 1,
-                        bannerImage: 1
-                    }
-                )
-                .populate<ResponseSet & { tasks: ResponseTaskWithStatus[] }>(
-                    'createdBy',
-                    '_id username'
-                )
-                .lean();
-
-        if (!set) throw new NotFoundException();
-
-        // Remove tasks from array that are not active
-        const result: ResponseSetWithTasks = this.onlyActiveTasks(set);
-
-        return result;
-    }
-
-    async updateSetMetadata(
-        id: ObjectId,
-        updateSetDto: UpdateSetDto,
-        user: JwtUserDto
-    ): Promise<ResponseSetMetadata> {
-        const queryMatch: { _id: ObjectId; createdBy?: ObjectId } = { _id: id };
-
-        if (user.role !== Role.ADMIN) {
-            queryMatch.createdBy = user.userId;
-        }
-
-        const set: ResponseSetMetadata = await this.setSchema.findOneAndUpdate(
-            queryMatch,
-            updateSetDto,
-            {
-                new: true,
-                select: '_id daresCount truthCount language name createdBy'
-            }
-        );
-
-        if (!set) throw new NotFoundException();
-
-        return set;
-    }
-
-    async deleteSet(
-        id: ObjectId,
-        deleteType: string,
-        user: JwtUserDto
-    ): Promise<void> {
-        // Hard delete
-        if (deleteType === 'hard') {
-            if (user.role != 'admin') throw new ForbiddenException();
-
-            const set = await this.setSchema.findByIdAndDelete(id);
-
-            if (!set) throw new NotFoundException();
-
-            return;
-        }
-
-        // Soft delete
-        const queryMatch: { _id: ObjectId; createdBy?: ObjectId } = { _id: id };
-
-        if (user.role !== Role.ADMIN) queryMatch.createdBy = user.userId;
-
-        const set = await this.setSchema.findOneAndUpdate(queryMatch, {
-            status: Status.DELETED
-        });
-
-        if (!set) throw new NotFoundException();
-
-        return;
-    }
-
-    /*------------------------------------\
-  |                Tasks                |
-  \------------------------------------*/
-
-    async createTask(
-        setId: ObjectId,
-        createTaskDto: CreateTaskDto,
-        user: JwtUserDto
-    ): Promise<ResponseTask> {
-        const task: TaskDocument = new this.taskSchema({ ...createTaskDto });
-        const queryMatch: { _id: ObjectId; createdBy?: ObjectId } = {
-            _id: setId
-        };
-
-        if (user.role !== Role.ADMIN) queryMatch.createdBy = user.userId;
-
-        const incrementType =
-            createTaskDto.type == TaskType.TRUTH
-                ? { $push: { tasks: task }, $inc: { truthCount: 1 } }
-                : { $push: { tasks: task }, $inc: { daresCount: 1 } };
-
-        const set: SetDocument = await this.setSchema.findOneAndUpdate(
-            queryMatch,
-            incrementType,
-            { new: true }
-=======
                 }
             };
         } catch (error) {
@@ -291,123 +126,10 @@
                 new: true,
                 select: '_id dareCount truthCount language name createdBy'
             }
->>>>>>> 77dd3a15
         );
 
         if (!set) throw new NotFoundException();
 
-<<<<<<< HEAD
-        return {
-            _id: task._id,
-            currentPlayerGender: task.currentPlayerGender,
-            type: task.type,
-            message: task.message
-        };
-    }
-
-    // The frontend should always send all 3 updatable properties
-    async updateTask(
-        setId: ObjectId,
-        taskId: ObjectId,
-        updateTaskDto: UpdateTaskDto,
-        user: JwtUserDto
-    ): Promise<UpdatedCounts> {
-        const queryMatch: {
-            _id: ObjectId;
-            'tasks._id': ObjectId;
-            createdBy?: ObjectId;
-        } = { _id: setId, 'tasks._id': taskId };
-        if (user.role !== Role.ADMIN) queryMatch.createdBy = user.userId;
-
-        const queryUpdate = {
-            'tasks.$.type': updateTaskDto.type,
-            'tasks.$.message': updateTaskDto.message,
-            'tasks.$.currentPlayerGender': updateTaskDto.currentPlayerGender
-        };
-
-        const set = await this.setSchema.findOneAndUpdate(
-            queryMatch,
-            queryUpdate,
-            { new: true }
-        );
-
-        if (!set) throw new NotFoundException();
-
-        const updatedResult = await this.updateCounts(setId);
-
-        return updatedResult;
-    }
-
-    async removeTask(
-        setId: ObjectId,
-        taskId: ObjectId,
-        deleteType: string,
-        user: JwtUserDto
-    ): Promise<UpdatedCounts> {
-        // Hard delete
-        if (deleteType === 'hard') {
-            if (user.role != 'admin') throw new ForbiddenException();
-
-            const set = await this.setSchema.findOneAndUpdate(
-                { _id: setId },
-                { $pull: { tasks: { _id: taskId } } }
-            );
-
-            if (!set) {
-                throw new NotFoundException();
-            }
-
-            const updatedResult = await this.updateCounts(setId);
-
-            return updatedResult;
-        }
-
-        // Soft delete
-        const queryMatch: {
-            _id: ObjectId;
-            'tasks._id': ObjectId;
-            createdBy?: ObjectId;
-        } = { _id: setId, 'tasks._id': taskId };
-        if (user.role !== Role.ADMIN) queryMatch.createdBy = user.userId;
-
-        const set = await this.setSchema.findOneAndUpdate(queryMatch, {
-            'tasks.$.status': Status.DELETED
-        });
-
-        if (!set) throw new NotFoundException();
-
-        const updatedResult = await this.updateCounts(setId);
-
-        return updatedResult;
-    }
-
-    /*------------------------------------\
-  |               Helpers               |
-  \------------------------------------*/
-
-    private onlyActiveTasks(
-        set: ResponseSet & { tasks: ResponseTaskWithStatus[] }
-    ): ResponseSetWithTasks {
-        const reducedTasks: ResponseTask[] = [];
-
-        // Iterate over the tasks array and only push those that are active
-        set.tasks.forEach((task) => {
-            if (task.status === Status.ACTIVE) {
-                reducedTasks.push({
-                    currentPlayerGender: task.currentPlayerGender,
-                    _id: task._id,
-                    type: task.type,
-                    message: task.message
-                });
-            }
-        });
-
-        return {
-            ...set,
-            tasks: reducedTasks
-        };
-    }
-=======
         return set;
     }
 
@@ -578,14 +300,10 @@
             tasks: reducedTasks
         };
     }
->>>>>>> 77dd3a15
 
     // Uses 2 additional database calls to update the task counts and return the new settings
     private async updateCounts(setId: ObjectId): Promise<UpdatedCounts> {
         // Recounts the active truths and dares, projects the new counts and merges them back into the existing document
-<<<<<<< HEAD
-        const update = await this.setSchema.aggregate([
-=======
         /*
         1. matches the desired set via id
         2. Sets the field dareCount by getting the size of the array filtered from tasks being active and have the type dare
@@ -594,7 +312,6 @@
         5. Merges the aggregation pipeline result back into the sets collection on the set matching the _id
         */
         await this.setSchema.aggregate([
->>>>>>> 77dd3a15
             {
                 $match: {
                     _id: new Types.ObjectId(setId.toString())
@@ -602,11 +319,7 @@
             },
             {
                 $set: {
-<<<<<<< HEAD
-                    daresCount: {
-=======
                     dareCount: {
->>>>>>> 77dd3a15
                         $size: {
                             $filter: {
                                 input: '$tasks',
@@ -645,11 +358,7 @@
                 }
             },
             {
-<<<<<<< HEAD
-                $project: { _id: 1, truthCount: 1, daresCount: 1 }
-=======
                 $project: { _id: 1, truthCount: 1, dareCount: 1 }
->>>>>>> 77dd3a15
             },
             {
                 $merge: {
@@ -660,20 +369,6 @@
                 }
             }
         ]);
-<<<<<<< HEAD
-        // Since the aggregation has no return value, We have to make another call to get the updated data
-        const result = await this.setSchema.findById(setId, {
-            _id: 1,
-            truthCount: 1,
-            daresCount: 1
-        });
-        if (!result) throw new InternalServerErrorException();
-
-        return {
-            _id: result._id,
-            truthCount: result.truthCount,
-            daresCount: result.daresCount
-=======
 
         // Since the aggregation has no return value, We have to make another call to get the updated data
         const set: UpdatedCounts = await this.setSchema.findById(setId, {
@@ -689,15 +384,11 @@
             _id: set._id,
             truthCount: set.truthCount,
             dareCount: set.dareCount
->>>>>>> 77dd3a15
         };
     }
 
     // Migrations / Seeder
-<<<<<<< HEAD
-=======
     /* istanbul ignore next */ // This is development only
->>>>>>> 77dd3a15
     public async createExampleSets(user: JwtUserDto, test: string) {
         SetSampleData.forEach(async (setData) => {
             const set = await this.createSet(
@@ -719,14 +410,9 @@
                 );
             });
         });
-<<<<<<< HEAD
-        // TODO: This is a security breach due to the mock data and the need to clean it in testing
-        if (user.role == 'admin' && test === 'true') {
-=======
 
         // TODO: delete after envGuard implemented
         if (user.role === Role.Admin && test === 'true') {
->>>>>>> 77dd3a15
             //await this.setSchema.deleteMany({})
         }
         return {
