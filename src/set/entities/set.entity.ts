import { Prop, Schema, SchemaFactory } from "@nestjs/mongoose"
import { SetStatus } from '../enums/setstatus.enum'
import { ObjectId, SchemaTypes, Document } from 'mongoose';
import { Language } from "../enums/language.enum";

@Schema({ timestamps: true })
export class Set {
<<<<<<< HEAD
    @Prop({ required: true })
=======

    @Prop({ required: true, index: true })
>>>>>>> 50ddef37
    name: string

    @Prop({ required: true, type: [{ type: SchemaTypes.ObjectId, ref: 'Task' }] })
    taskList: ObjectId[]

    @Prop({ default: SetStatus.ACTIVE })
    status: SetStatus | SetStatus.ACTIVE

    @Prop({ default: "", index: true })
    description: string

    @Prop({ type: SchemaTypes.ObjectId, ref: 'User', required: true })
    createdBy: ObjectId

    @Prop({ default: 0 })
    likes: number | 0

    @Prop({ default: 0 })
    dislikes: number | 0

    @Prop({ default: 0 })
    difference: number | 0

    @Prop({ required: true })
    language: Language

    @Prop({ default: 0 })
    truthCount: number

    @Prop({ default: 0 })
    daresCount: number

    /*
    @Prop({ type: Schema.Types.ObjectId, ref: 'TaskImages' })
    image: TaskImages
    */
}

export type SetDocument = Set & Document
export const SetSchema = SchemaFactory.createForClass(Set)
<|MERGE_RESOLUTION|>--- conflicted
+++ resolved
@@ -5,12 +5,7 @@
 
 @Schema({ timestamps: true })
 export class Set {
-<<<<<<< HEAD
-    @Prop({ required: true })
-=======
-
     @Prop({ required: true, index: true })
->>>>>>> 50ddef37
     name: string
 
     @Prop({ required: true, type: [{ type: SchemaTypes.ObjectId, ref: 'Task' }] })
