import { Prop, Schema, SchemaFactory} from "@nestjs/mongoose"
<<<<<<< HEAD
import { Status } from '../enums/status.enum'
import { Document, Types } from 'mongoose';
=======
import { SetStatus } from '../enums/setstatus.enum'
import { ObjectId, SchemaTypes } from 'mongoose';
import { Language } from "../enums/language.enum";
>>>>>>> cb5a0c30

@Schema({ timestamps: true })
export class Set {

    @Prop({ required: true})
    name: string
  
    @Prop({ required: true, type: [{ type: SchemaTypes.ObjectId, ref: 'Task' }]})
    taskList: ObjectId[]
    
    @Prop({ default: SetStatus.ACTIVE })
    status: SetStatus | SetStatus.ACTIVE

    @Prop()
    description: string

    @Prop({ type: SchemaTypes.ObjectId, ref: 'User', required: true })
    creator: ObjectId

    @Prop({ default: 0 })
    likes: number | 0

    @Prop({ default: 0 })
    dislikes: number | 0

    @Prop()
    language: Language

    /*
    @Prop({ type: Schema.Types.ObjectId, ref: 'TaskImages' })
    image: TaskImages
    */
}

export type SetDocument = Set & Document
export const SetSchema = SchemaFactory.createForClass(Set)
<|MERGE_RESOLUTION|>--- conflicted
+++ resolved
@@ -1,12 +1,7 @@
 import { Prop, Schema, SchemaFactory} from "@nestjs/mongoose"
-<<<<<<< HEAD
-import { Status } from '../enums/status.enum'
-import { Document, Types } from 'mongoose';
-=======
 import { SetStatus } from '../enums/setstatus.enum'
-import { ObjectId, SchemaTypes } from 'mongoose';
+import { ObjectId, SchemaTypes, Document } from 'mongoose';
 import { Language } from "../enums/language.enum";
->>>>>>> cb5a0c30
 
 @Schema({ timestamps: true })
 export class Set {
