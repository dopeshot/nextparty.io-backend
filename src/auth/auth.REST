--- conflicted
+++ resolved
@@ -3,15 +3,9 @@
 Content-Type: application/json
 
 {
-<<<<<<< HEAD
     "username": "Hello",
     "email": "test@gmail.de",
     "password": "12345678"
-=======
-    "username": "dasdas",
-    "email": "tsst@test.de",
-    "password": "this is a password"
->>>>>>> 50ddef37
 }
 
 ### Login User
