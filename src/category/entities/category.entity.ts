import { SchemaFactory, Schema, Prop } from "@nestjs/mongoose"
import { ObjectId, SchemaTypes } from "mongoose"
<<<<<<< HEAD
import { Language } from "../../task/enums/language.enum"
=======
import { Language } from "../../task/enums/language.enum";
import { User } from "../../user/entities/user.entity";
>>>>>>> 17d5aa7f

@Schema({ timestamps: true })
export class Category {
    @Prop({})
    language: Language

    @Prop({})
    name: string

    @Prop({ type: [{ type: SchemaTypes.ObjectId, ref: 'Set' }] })
    set: ObjectId[]

    @Prop({ type: SchemaTypes.ObjectId, ref: 'User', required: true })
    author: User
}

export type CategoryDocument = Category & Document
export const CategorySchema = SchemaFactory.createForClass(Category)<|MERGE_RESOLUTION|>--- conflicted
+++ resolved
@@ -1,11 +1,7 @@
 import { SchemaFactory, Schema, Prop } from "@nestjs/mongoose"
 import { ObjectId, SchemaTypes } from "mongoose"
-<<<<<<< HEAD
-import { Language } from "../../task/enums/language.enum"
-=======
 import { Language } from "../../task/enums/language.enum";
 import { User } from "../../user/entities/user.entity";
->>>>>>> 17d5aa7f
 
 @Schema({ timestamps: true })
 export class Category {
