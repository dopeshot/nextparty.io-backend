--- conflicted
+++ resolved
@@ -1,11 +1,8 @@
 import { PartialType } from "@nestjs/mapped-types";
 import { IsMongoId } from "class-validator";
 import { ObjectId } from "mongoose";
-<<<<<<< HEAD
 import { IdTaskDto } from "../../task/dto/id-task.dto";
-=======
 import { MongoIdDto } from "src/shared/dto/mongoId.dto";
->>>>>>> 17d5aa7f
 
 
 export class addSetIdCategoryDto extends PartialType(MongoIdDto){
