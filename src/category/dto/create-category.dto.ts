--- conflicted
+++ resolved
@@ -1,10 +1,5 @@
-<<<<<<< HEAD
-import { IsEnum, IsMongoId, IsNotEmpty, IsString, Length } from "class-validator"
-import { ObjectId } from "mongoose"
-=======
 import { IsEnum, IsMongoId, IsNotEmpty, IsObject, IsString, Length } from "class-validator";
 import { ObjectId } from "mongoose";
->>>>>>> 17d5aa7f
 import { Language } from "../../task/enums/language.enum";
 
 export class CreateCategoryDto {
