--- conflicted
+++ resolved
@@ -1,12 +1,7 @@
 import { Controller, Get, Post, Body, Patch, Param, Delete, ValidationPipe, Query, HttpCode } from '@nestjs/common';
-<<<<<<< HEAD
 import { ApiOperation, ApiTags } from '@nestjs/swagger';
 import { ObjectId } from 'mongoose';
-import { MongoIdDto } from 'src/shared/dto/mongoId.dto';
-=======
-import { ApiTags } from '@nestjs/swagger';
 import { MongoIdDto } from '../shared/dto/mongoId.dto';
->>>>>>> e3fc7507
 import { PaginationDto } from '../shared/dto/pagination.dto';
 import { CategoryService } from './category.service';
 import { addSetIdCategoryDto } from './dto/addSet-category.dto';
