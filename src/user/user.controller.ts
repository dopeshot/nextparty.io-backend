import { Controller, Get, Post, Body, Patch, Param, Delete, ValidationPipe, UseGuards, Request } from '@nestjs/common';
import { UserService } from './user.service';
import { UpdateUserDto } from './dto/update-user.dto';
import { ObjectId } from 'mongoose';
import { User } from './entities/user.entity';
import { JwtAuthGuard } from '../auth/strategies/jwt/jwt-auth.guard';
import { Roles } from '../auth/roles/roles.decorator';
import { Role } from './enums/role.enum';
import { RolesGuard } from '../auth/roles/roles.guard';
import { ApiTags } from '@nestjs/swagger';

@ApiTags('user')
@Controller('user')
export class UserController {
  constructor(private readonly userService: UserService) {}

  @Get()
  @UseGuards(JwtAuthGuard, RolesGuard)
  @Roles(Role.Admin)
  async findAll(): Promise<any> {
    return await this.userService.findAll();
  }

  @Get("/verify/:code")
  async verifyMail(@Param('code') code: string): Promise<any> {
    return await this.userService.veryfiyUser(code);
  }

  @Get('/profile')
  @UseGuards(JwtAuthGuard)
  getProfile(@Request() req): Promise<any> {
    return req.user
  }

<<<<<<< HEAD
  /**
   * FOR TESTING
   * @param id Object Id
   * @param role body
   */
  @Patch('/testing/:id')
  async updateRole(@Param('id') id: ObjectId, @Body() role: Role) {
    return await this.userService.patchRole(id, role)
=======
  @Get('/getVerify')
  @UseGuards(JwtAuthGuard)
  async regenerateVerify(@Request() req): Promise<any> {
    return this.userService.createVerification(await this.userService.parseJWTtOUsable(req.user))

>>>>>>> 17d5aa7f
  }

  @Patch('/:id')
  async update(@Param('id') id: ObjectId, @Body(new ValidationPipe({
    // whitelist will strip all fields which are not in the DTO
    whitelist: true
  })) updateUserDto: UpdateUserDto): Promise<User> {
    return await this.userService.updateUser(id, updateUserDto);
  }

  @Delete('/:id')
  async remove(@Param('id') id: ObjectId): Promise<any> {
    return await this.userService.remove(id);
  }
}<|MERGE_RESOLUTION|>--- conflicted
+++ resolved
@@ -32,7 +32,6 @@
     return req.user
   }
 
-<<<<<<< HEAD
   /**
    * FOR TESTING
    * @param id Object Id
@@ -41,13 +40,11 @@
   @Patch('/testing/:id')
   async updateRole(@Param('id') id: ObjectId, @Body() role: Role) {
     return await this.userService.patchRole(id, role)
-=======
+
   @Get('/getVerify')
   @UseGuards(JwtAuthGuard)
   async regenerateVerify(@Request() req): Promise<any> {
     return this.userService.createVerification(await this.userService.parseJWTtOUsable(req.user))
-
->>>>>>> 17d5aa7f
   }
 
   @Patch('/:id')
