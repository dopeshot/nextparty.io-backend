import { Injectable, InternalServerErrorException, NotFoundException } from '@nestjs/common';
import { InjectModel } from '@nestjs/mongoose';
import { Model, ObjectId } from 'mongoose';
import { CreateUserDto } from './dto/create-user.dto';
import { UpdateUserDto } from './dto/update-user.dto';
import { User, UserDocument } from './entities/user.entity';

@Injectable()
export class UserService {
  constructor(@InjectModel('User') private userSchema: Model<UserDocument>) { }

  async create(credentials: CreateUserDto): Promise<UserDocument> {
    try {
      const user = new this.userSchema({
        ...credentials
      })
      const result = await user.save()

      return result
    } catch (error) {
      throw new InternalServerErrorException()
    }
  }

  async findAll(): Promise<UserDocument[]> {
    return await this.userSchema.find()
  }

<<<<<<< HEAD
  async findOneById(id: Types.ObjectId): Promise<UserDocument> {
    let user = await this.userSchema.findById(id).lean()
=======
  async findOneById(id: ObjectId): Promise<UserDocument> {
    const user = await this.userSchema.findById(id)
>>>>>>> 8353e2f2

    if (!user)
      throw new NotFoundException()

    return user
  }

  async findOneByUsername(username: string): Promise<UserDocument> {
<<<<<<< HEAD
    let user = await this.userSchema.findOne({ username }).lean()
=======
    const user = await this.userSchema.findOne({ username })
>>>>>>> 8353e2f2

    if (!user)
      throw new NotFoundException()

    return user
  }

  /**
   * Update the user
   * @param id ObjectId
   * @param updateUserDto Dto for updates 
   * @returns updated user (with changed fields)
   */
  async updateUser(id: ObjectId, updateUserDto: UpdateUserDto): Promise<User> {
    const updatedUser: User = await this.userSchema.findByIdAndUpdate(id, {
      ...updateUserDto
    }, {
      new: true
    })

    return updatedUser
  }


  async remove(id: ObjectId): Promise<UserDocument> {
    let user = await this.userSchema.findByIdAndDelete(id)

    if (!user)
      throw new NotFoundException()
    
    return user 
  }
}<|MERGE_RESOLUTION|>--- conflicted
+++ resolved
@@ -26,13 +26,8 @@
     return await this.userSchema.find()
   }
 
-<<<<<<< HEAD
   async findOneById(id: Types.ObjectId): Promise<UserDocument> {
     let user = await this.userSchema.findById(id).lean()
-=======
-  async findOneById(id: ObjectId): Promise<UserDocument> {
-    const user = await this.userSchema.findById(id)
->>>>>>> 8353e2f2
 
     if (!user)
       throw new NotFoundException()
@@ -41,11 +36,7 @@
   }
 
   async findOneByUsername(username: string): Promise<UserDocument> {
-<<<<<<< HEAD
     let user = await this.userSchema.findOne({ username }).lean()
-=======
-    const user = await this.userSchema.findOne({ username })
->>>>>>> 8353e2f2
 
     if (!user)
       throw new NotFoundException()
