import {
    ConflictException,
    ForbiddenException,
    Injectable,
    InternalServerErrorException,
    NotFoundException,
    ServiceUnavailableException
} from '@nestjs/common';
import { JwtService } from '@nestjs/jwt';
import { InjectModel } from '@nestjs/mongoose';
import * as bcyrpt from 'bcrypt';
import { Model, ObjectId } from 'mongoose';
import { JwtUserDto } from '../auth/dto/jwt.dto';
import { MailService } from '../mail/mail.service';
import { MailVerifyDto } from '../mail/types/mail-verify.type';
import { CreateUserDto } from './dto/create-user.dto';
import { UpdateUserDto } from './dto/update-user.dto';
import { User, UserDocument } from './entities/user.entity';
import { Role } from './enums/role.enum';
import { UserStatus } from './enums/status.enum';
import { userDataFromProvider } from './interfaces/userDataFromProvider.interface';

@Injectable()
export class UserService {
    constructor(
        @InjectModel(User.name) private userModel: Model<UserDocument>,
        private readonly jwtService: JwtService,
        private readonly mailService: MailService
    ) {}

    // Allows for changing the hashing algo without breaking tests and other linked functionality
    async hashPassword(plaintext: string) {
        return await bcyrpt.hash(plaintext, 12);
    }

    /**
     * Create new user with credentials
     * @param credentials of the user
     * @returns User
     */
    async create(credentials: CreateUserDto): Promise<User> {
        try {
            const hash = await this.hashPassword(credentials.password);
            const user = new this.userModel({
                ...credentials,
                status: UserStatus.UNVERIFIED,
                password: hash
            });

            // This order of operations is important
            // The user is saved first, then the verification code is generated
            // If the verification code generation fails, it can be rerequested later

            const result = await user.save();

            await this.createVerification(result);

            return result;
        } catch (error) {
            if (error.code === 11000 && error.keyPattern.username)
                throw new ConflictException('Username is already taken.');
            else if (error.code === 11000 && error.keyPattern.email)
                throw new ConflictException('Email is already taken.');
            else if (error instanceof ServiceUnavailableException) throw error;
            /* istanbul ignore next */
            throw new InternalServerErrorException('User Create failed');
        }
    }

    async generateVerifyCode(user: User): Promise<string> {
        const payload = {
            mail: user.email,
            name: user.username,
            id: user._id,
            create_time: Date.now()
        };

        return this.jwtService.sign(payload, {
            secret: process.env.VERIFY_JWT_SECRET,
            expiresIn: process.env.VERIFY_JWT_EXPIRESIN
        });
    }

    async createVerification(user: User): Promise<string> {
        const verifyCode = await this.generateVerifyCode(user);

        await this.mailService.sendMail<MailVerifyDto>(
            user.email,
            'MailVerify',
            {
                name: user.username,
                link: `${
                    process.env.FRONTEND_DOMAIN || 'https://app.nextparty.io'
                }/account/verify-account/${verifyCode}`
            },
            'Confirm your email address'
        );

        return verifyCode;
    }

    /**
     * Create new User for auth without password
     * @param credentials user data
     * @returns user
     */
    async createUserFromProvider(
        userDataFromProvider: userDataFromProvider
    ): Promise<User> {
        try {
            const user: UserDocument = new this.userModel(userDataFromProvider);
            const result = await user.save();

            return result;
        } catch (error) {
            throw new InternalServerErrorException(
                'Error occured while saving user from provider.'
            );
        }
    }

    /**
     * Find all user
     * @returns Array aus allen User
     */
    async findAll(): Promise<User[]> {
<<<<<<< HEAD
        return await this.userSchema.find().lean();
=======
        const users = await this.userModel.find();

        return users;
>>>>>>> f42c42f3
    }

    /**
     * Find user by id
     * @param id of the user
     * @returns User
     */
    async findOneById(id: ObjectId): Promise<User> {
        const user = await this.userModel.findById(id).lean();

        if (!user) throw new NotFoundException();

        return user;
    }

    /**
     * Find user by email
     * @param email of the user
     * @returns User
     */
    async findOneByEmail(email: string): Promise<User> {
        const user = await this.userModel.findOne({ email }).lean();

        if (!user) throw new NotFoundException();

        return user;
    }

    /**
     * Update the user
     * @param id ObjectId
     * @param updateUserDto Dto for updatesparseJWTtOUsable
     * @returns updated user (with changed fields)
     */
    async updateUser(
        id: ObjectId,
        updateUserDto: UpdateUserDto,
        actingUser: JwtUserDto
    ): Promise<User> {
        // User should only be able to update his own data (Admin can update all)
        if (
            id.toString() !== actingUser.userId.toString() &&
            actingUser.role !== Role.ADMIN
        ) {
            throw new ForbiddenException();
        }
        let updatedUser: User;

        try {
<<<<<<< HEAD
            updatedUser = await this.userSchema
                .findByIdAndUpdate(id, updateUserDto, {
=======
            const updatedUser: User = await this.userModel.findByIdAndUpdate(
                id,
                {
                    ...updateUserDto
                },
                {
>>>>>>> f42c42f3
                    new: true
                })
                .lean();
        } catch (error) {
            if (error.code === 11000)
                throw new ConflictException('Username is already taken.');
            else throw new InternalServerErrorException('Update User failed');
        }
        // Seperate exception to ensure that user gets a specific error
        if (!updatedUser) throw new NotFoundException('User not found');
        return updatedUser;
    }

    async remove(id: ObjectId, actingUser: JwtUserDto): Promise<User> {
        // User should only be able to delete own account (Admin can delete all)
        if (
            id.toString() !== actingUser.userId.toString() &&
            actingUser.role !== Role.ADMIN
        ) {
            throw new ForbiddenException();
        }

        const user = await this.userModel.findByIdAndDelete(id);

        if (!user) throw new NotFoundException();

        return user;
    }

    async isValidVerifyCode(userId: ObjectId): Promise<boolean> {
        let user: User;
        try {
            user = await this.findOneById(userId);
        } catch (error) {
            // This is necessary as a not found exception would overwrite the guard response
            return false;
        }
        if (!user) return false; // This should never happen but just in case
        if (user.status !== UserStatus.UNVERIFIED) {
            return false;
        }
        return true;
    }

    async verifyMail(userId: ObjectId): Promise<User> {
        const user = await this.userModel.findByIdAndUpdate(userId, {
            status: UserStatus.ACTIVE
        });

        //failsave that should never occur so istanbul ignore\
        /* istanbul ignore next */
        if (!user) {
            throw new NotFoundException();
        }

        return user;
    }
}<|MERGE_RESOLUTION|>--- conflicted
+++ resolved
@@ -124,13 +124,7 @@
      * @returns Array aus allen User
      */
     async findAll(): Promise<User[]> {
-<<<<<<< HEAD
-        return await this.userSchema.find().lean();
-=======
-        const users = await this.userModel.find();
-
-        return users;
->>>>>>> f42c42f3
+        return await this.userModela.find().lean();
     }
 
     /**
@@ -180,17 +174,12 @@
         let updatedUser: User;
 
         try {
-<<<<<<< HEAD
-            updatedUser = await this.userSchema
-                .findByIdAndUpdate(id, updateUserDto, {
-=======
-            const updatedUser: User = await this.userModel.findByIdAndUpdate(
+            updatedUser = await this.userModel.findByIdAndUpdate(
                 id,
                 {
                     ...updateUserDto
                 },
                 {
->>>>>>> f42c42f3
                     new: true
                 })
                 .lean();
